--- conflicted
+++ resolved
@@ -1372,7 +1372,6 @@
 
         Makes a view a copy.
         """
-<<<<<<< HEAD
         dont_modify = False  # only necessary for backed views
         if df is None:
             dfs = [self.obs, self.var]
@@ -1401,20 +1400,6 @@
                         .format(key))
 
     _sanitize = strings_to_categoricals  # backwards compat
-=======
-        for ann in ['obs', 'var']:
-            for key in getattr(self, ann).columns:
-                df = getattr(self, ann)
-                if is_string_dtype(df[key]):
-                    c = df[key].astype(str)  # make sure we only have strings (could be that there are nans=float, for instance)
-                    c = pd.Categorical(c, categories=natsorted(np.unique(c)))
-                    if len(c.categories) < len(c):
-                        df[key] = c
-                        df[key].cat.categories = df[key].cat.categories.astype('U')
-                        logger.info(
-                            '... storing \'{}\' as categorical'
-                            .format(key, ann, key))
->>>>>>> e3e6c900
 
     def _slice_uns_sparse_matrices_inplace(self, uns, oidx):
         # slice sparse spatrices of n_obs × n_obs in self.uns
